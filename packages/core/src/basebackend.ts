--- conflicted
+++ resolved
@@ -1,10 +1,5 @@
-<<<<<<< HEAD
-import { Event, EventHint, Options, Session, Severity, Transport } from '@sentry/types';
+import { Event, EventHint, Options, Session, SeverityLevel, Transport } from '@sentry/types';
 import { isDebugBuild, logger, SentryError } from '@sentry/utils';
-=======
-import { Event, EventHint, Options, Session, SeverityLevel, Transport } from '@sentry/types';
-import { logger, SentryError } from '@sentry/utils';
->>>>>>> d032b06b
 
 import { NoopTransport } from './transports/noop';
 
