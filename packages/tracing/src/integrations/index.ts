--- conflicted
+++ resolved
@@ -1,13 +1,6 @@
-<<<<<<< HEAD
-export { Express } from './express';
-export { Postgres } from './postgres';
-export { Mysql } from './mysql';
-export { Mongo } from './mongo';
-export { GraphQL } from './graphql';
-export { Apollo } from './apollo';
-=======
 export { Express } from './node/express';
 export { Postgres } from './node/postgres';
 export { Mysql } from './node/mysql';
 export { Mongo } from './node/mongo';
->>>>>>> 4ea7b5d3
+export { GraphQL } from './graphql';
+export { Apollo } from './apollo';