--- conflicted
+++ resolved
@@ -90,15 +90,10 @@
     // We could use nested maps, but it's much easier to read and type this way.
     // A correct type for map-based implementation if we want to go that route
     // would be `Partial<Record<SentryRequestType, Partial<Record<Outcome, number>>>>`
-<<<<<<< HEAD
-    const key = `${CATEGORY_MAPPING[category]}:${reason}`;
+    const key = `${requestTypeToCategory(category)}:${reason}`;
     if (isDebugBuild()) {
       logger.log(`Adding outcome: ${key}`);
     }
-=======
-    const key = `${requestTypeToCategory(category)}:${reason}`;
-    logger.log(`Adding outcome: ${key}`);
->>>>>>> b8dc9454
     this._outcomes[key] = (this._outcomes[key] ?? 0) + 1;
   }
 
