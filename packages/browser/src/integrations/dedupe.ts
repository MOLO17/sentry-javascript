--- conflicted
+++ resolved
@@ -27,15 +27,10 @@
       if (self) {
         // Juuust in case something goes wrong
         try {
-<<<<<<< HEAD
-          if (self._shouldDropEvent(currentEvent, self._previousEvent)) {
+          if (_shouldDropEvent(currentEvent, self._previousEvent)) {
             if (isDebugBuild()) {
               logger.warn(`Event dropped due to being a duplicate of previously captured event.`);
             }
-=======
-          if (_shouldDropEvent(currentEvent, self._previousEvent)) {
-            logger.warn(`Event dropped due to being a duplicate of previously captured event.`);
->>>>>>> fb87d347
             return null;
           }
         } catch (_oO) {
